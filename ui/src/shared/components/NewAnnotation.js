--- conflicted
+++ resolved
@@ -138,11 +138,8 @@
           <AnnotationWindow
             annotation={tempAnnotation}
             dygraph={dygraph}
-<<<<<<< HEAD
+            active={true}
             staticLegendHeight={staticLegendHeight}
-=======
-            active={true}
->>>>>>> a4049675
           />}
         <div
           className={classnames('new-annotation', {
